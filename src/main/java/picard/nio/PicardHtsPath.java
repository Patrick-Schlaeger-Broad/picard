/*
 * The MIT License
 *
 * Copyright (c) 2022 The Broad Institute
 *
 * Permission is hereby granted, free of charge, to any person obtaining a copy
 * of this software and associated documentation files (the "Software"), to deal
 * in the Software without restriction, including without limitation the rights
 * to use, copy, modify, merge, publish, distribute, sublicense, and/or sell
 * copies of the Software, and to permit persons to whom the Software is
 * furnished to do so, subject to the following conditions:
 *
 * The above copyright notice and this permission notice shall be included in
 * all copies or substantial portions of the Software.
 *
 * THE SOFTWARE IS PROVIDED "AS IS", WITHOUT WARRANTY OF ANY KIND, EXPRESS OR
 * IMPLIED, INCLUDING BUT NOT LIMITED TO THE WARRANTIES OF MERCHANTABILITY,
 * FITNESS FOR A PARTICULAR PURPOSE AND NONINFRINGEMENT. IN NO EVENT SHALL THE
 * AUTHORS OR COPYRIGHT HOLDERS BE LIABLE FOR ANY CLAIM, DAMAGES OR OTHER
 * LIABILITY, WHETHER IN AN ACTION OF CONTRACT, TORT OR OTHERWISE, ARISING FROM,
 * OUT OF OR IN CONNECTION WITH THE SOFTWARE OR THE USE OR OTHER DEALINGS IN
 * THE SOFTWARE.
 */

package picard.nio;

import java.io.File;
import java.io.IOException;
import java.nio.file.Files;
import java.nio.file.Path;
import java.nio.file.attribute.BasicFileAttributes;
import java.util.Collection;
import java.util.List;
import java.util.Objects;
import java.util.Optional;
import java.util.stream.Collectors;

import htsjdk.io.HtsPath;
import htsjdk.io.IOPath;
import htsjdk.samtools.util.IOUtil;
import htsjdk.samtools.util.RuntimeIOException;
<<<<<<< HEAD
import htsjdk.utils.ValidationUtils;
import picard.PicardException;
=======
>>>>>>> 57068397

/**
 * A Subclass of {@link HtsPath} with conversion to {@link Path} making use of {@link IOUtil}
 */
public class PicardHtsPath extends HtsPath {
    /**
     * Create a PicardHtsPath from a raw input path string.
     * <p>
     * If the raw input string already contains a scheme (including a "file" scheme), assume its already
     * properly escape/encoded. If no scheme component is present, assume it references a raw path on the
     * local file system, so try to get a Path first, and then retrieve the URI from the resulting Path.
     * This ensures that input strings that are local file references without a scheme component and contain
     * embedded characters are valid in file names, but which would otherwise be interpreted as excluded
     * URI characters (such as the URI fragment delimiter "#") are properly escape/encoded.
     *
     * @param rawInputString a string specifying an input path. May not be null.
     */
    public PicardHtsPath(final String rawInputString) {
        super(rawInputString);
    }

    /**
     * Create a PicardHtsPath from an existing {@link HtsPath} or subclass.
     *
     * @param htsPath an existing PathSpecifier. May not be null.
     */
    public PicardHtsPath(final HtsPath htsPath) {
        super(htsPath);
    }

    /**
     * Create a PicardHtsPath from a {@link File} reference. Uses the URI string of {@code file}.
     * @param file the file reference to create this object from
     */
    public PicardHtsPath(final File file){
        this(file.toURI().toString());
    }

    /**
     * Create a {@link List<PicardHtsPath>} from path representations.
     * @param paths URIs or local paths. May not be null but may be empty.
     * @return the converted {@link List}
     */
    public static List<PicardHtsPath> fromPaths(Collection<String> paths) {
        Objects.requireNonNull(paths);
        return paths.stream().map(PicardHtsPath::new).collect(Collectors.toList());
    }

    /**
     * Resolve the URI of this object to a {@link Path} object.
     *
     * @return the resulting {@link Path}
     * @throws RuntimeException if an I/O error occurs when creating the file system
     */
    @Override
    public Path toPath() {
        try {
            return IOUtil.getPath(super.getURIString());
        } catch (IOException e) {
            throw new RuntimeIOException(e);
        }
    }

    /**
     * Construct a {@link PicardHtsPath} from a {@link Path}
     * @param path may NOT be null
     * @return a new object representing path
     */
    public static PicardHtsPath fromPath(final Path path){
        Objects.requireNonNull(path);
        return new PicardHtsPath(new HtsPath(path.toUri().toString()));
    }

    /**
     * Test if {@code ioPath} is something other than a regular file, directory, or symbolic link.
     * 
     * @return {@code true} if it's a device, named pipe, htsget API URL, etc.
     * @throws RuntimeException if an I/O error occurs when creating the file system
     */
    public static boolean isOther(final IOPath ioPath) {
        if(ioPath.isPath()) {
            try {
                return Files.readAttributes(ioPath.toPath(), BasicFileAttributes.class).isOther();
            } catch (IOException e) {
                throw new RuntimeIOException(e);
            }
        } else {
            return true;
        }
    }    

    /**
     * Create a {@link List<Path>} from {@link PicardHtsPath}s
     * @param picardHtsPaths may NOT be null
     * @return Path representations of the input picardHtsPaths
     */
    public static List<Path> toPaths(final Collection<PicardHtsPath> picardHtsPaths){
        Objects.requireNonNull(picardHtsPaths);
        return picardHtsPaths.stream().map(PicardHtsPath::toPath).collect(Collectors.toList());
    }

    /**
     * Takes an IOPath and returns a new PicardHtsPath object that keeps the same basename as the original but has
     * a new extension. If append is set to false, only the last component of an extension will be replaced.
     * e.g. "my.fasta.gz" -> "my.fasta.tmp"
     *
     * If the input IOPath was created from a rawInputString that specifies a relative local path, the new path will
     * have a rawInputString that specifies an absolute path. (This perhaps unwanted conversion occurs when we call PicardHtsPath.toPath().)
     *
     * Examples:
     *     - (test_na12878.bam, .bai) -> test_na12878.bai (append = false)
     *     - (test_na12878.bam, .md5) -> test_na12878.bam.md5 (append = true)
     *
     * @param path The original path
     * @param append If set to true, append the new extension to the original basename. If false, replace the original extension
     *               with the new extension. If append = false and the original name has no extension, an exception will be thrown.
     * @param newExtension A new file extension. Must include the leading dot e.g. ".txt", ".bam"
     * @return A new PicardHtsPath object with the new extension
     */
    public static PicardHtsPath replaceExtension(final IOPath path, final String newExtension, final boolean append){
        ValidationUtils.validateArg(newExtension.startsWith("."), "newExtension must start with a dot '.'");

        final String oldFileName = path.toPath().getFileName().toString();
 
        String newFileName;
        if (append){
            newFileName = oldFileName + newExtension;
        } else {
            final Optional<String> oldExtension = path.getExtension();
            if (oldExtension.isEmpty()){
                throw new PicardException("The original path must have an extension when append = false: " + path.getURIString());
            }
            newFileName = oldFileName.replaceAll(oldExtension.get() + "$", newExtension);
        }

        return PicardHtsPath.fromPath(path.toPath().resolveSibling(newFileName));
    }

    /**
     * Wrapper for Path.resolve()
     */
    public static PicardHtsPath resolve(final PicardHtsPath absPath, final String relativePath){
        return PicardHtsPath.fromPath(absPath.toPath().resolve(relativePath));
    }
}<|MERGE_RESOLUTION|>--- conflicted
+++ resolved
@@ -39,11 +39,8 @@
 import htsjdk.io.IOPath;
 import htsjdk.samtools.util.IOUtil;
 import htsjdk.samtools.util.RuntimeIOException;
-<<<<<<< HEAD
 import htsjdk.utils.ValidationUtils;
 import picard.PicardException;
-=======
->>>>>>> 57068397
 
 /**
  * A Subclass of {@link HtsPath} with conversion to {@link Path} making use of {@link IOUtil}
